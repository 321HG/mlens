"""ML-ENSEMBLE

:author: Sebastian Flennerhag
:copyright: 2017-2018
:licence: MIT

Indexer checks
"""
from __future__ import division

from numbers import Integral
import warnings


def check_full_index(n_samples, folds, raise_on_exception):
    """Check that folds can be constructed from passed arguments."""
    if not isinstance(folds, Integral):
        raise ValueError("'folds' must be an integer. "
                         "type(%s) was passed." % type(folds))

    if folds <= 1:
        if raise_on_exception:
            raise ValueError("Need at least 2 folds to partition data. "
                             "Got %i." % folds)
        else:
            if folds == 1:
                warnings.warn("'folds' is 1, will return full index as "
                              "both training set and test set.")
    if folds > n_samples:
        raise ValueError("Number of splits %i is greater than the number "
                         "of samples: %i." % (folds, n_samples))


def check_partial_index(n_samples, test_size, train_size, n_test, n_train):
    """Check that folds can be constructed from passed arguments."""
    if n_test + n_train > n_samples:
        raise ValueError("The selection of train (%r) and test (%r) samples "
                         "lead to a subsets greater than the number of "
                         "observations (%i). Implied test size: %i, "
                         "implied train size: "
                         "%i." % (test_size, train_size,
                                  n_samples, n_test, n_train))

    for n, i, j in zip(('test', 'train'),
                       (n_test, n_train),
                       (test_size, train_size)):
        if n == 0:
            raise ValueError("The %s set size is 0 with current selection ("
                             "%r): "
                             "cannot create %s subset. Assign a greater "
                             "proportion of samples to the %s set (total "
                             "samples size: %i)." % (i, j, i, i, n_samples))

    if n_samples < 2:
        raise ValueError("Sample size < 2: nothing to create subset from.")


def check_subsample_index(n_samples, partitions, folds, raise_):
    """Check input validity of the SubsampleIndexer."""
    if not isinstance(partitions, Integral):
        raise ValueError("'partitions' must be an integer. "
                         "type(%s) was passed." % type(partitions))

    if not partitions > 0:
        raise ValueError("'partitions' must be a positive integer. "
                         "{} was passed.".format(partitions))

    if not isinstance(folds, Integral):
        raise ValueError("'folds' must be an integer. "
                         "type(%s) was passed." % type(folds))

    if folds == 1:
        if raise_ or partitions > 1:
            raise ValueError("Need at least 2 folds for splitting partitions. "
                             "Got %i." % folds)
        else:
            if partitions == 1 and folds == 1:
                warnings.warn("'folds' is 1, will return full index as "
                              "both training set and test set.")
    s = partitions * folds
    if s > n_samples:
        raise ValueError("Number of total splits %i is greater than the "
                         "number of samples: %i." % (s, n_samples))


def check_sequential_index(burn_in, step_size, window, lag,
                           n_samples, raise_on_exception=None):
    """Check that folds can be constructed from passed arguments."""
    names = ['burn_in', 'step_size', 'window', 'lag']
    for name, i in zip(names, [burn_in, step_size, window, lag]):
        if i is None and name == 'window':
            continue

        if not isinstance(i, Integral):
            raise ValueError("argument %s must be an integer. "
                             "type(%s) was passed." % (name, type(i)))
<<<<<<< HEAD

        if i == 0 and name == 'lag':
            continue

        if i <= 0:
            raise ValueError(
                "%s must be a positive integer. Got %r" % (name, i))

    if burn_in > n_samples:
        raise ValueError("burn_in larger than number of samples")
    if step_size > n_samples:
        raise ValueError("step_size larger than number of samples")
    if lag > step_size:
        raise ValueError("lag is larger than step_size (no training fold)")
    if lag > burn_in:
        raise ValueError("lag is larger than burn_in (no training fold)")
=======
    if not burn_in >= 0:
        raise ValueError("burn_in must be a positive integer")
    if burn_in >= n_samples:
        raise ValueError("burn_in larger than number of samples")
    if step_size >= n_samples:
        raise ValueError("step_size larger than number of samples")
>>>>>>> c864ffff
<|MERGE_RESOLUTION|>--- conflicted
+++ resolved
@@ -94,7 +94,6 @@
         if not isinstance(i, Integral):
             raise ValueError("argument %s must be an integer. "
                              "type(%s) was passed." % (name, type(i)))
-<<<<<<< HEAD
 
         if i == 0 and name == 'lag':
             continue
@@ -105,17 +104,9 @@
 
     if burn_in > n_samples:
         raise ValueError("burn_in larger than number of samples")
-    if step_size > n_samples:
+    if step_size >= n_samples:
         raise ValueError("step_size larger than number of samples")
     if lag > step_size:
         raise ValueError("lag is larger than step_size (no training fold)")
     if lag > burn_in:
-        raise ValueError("lag is larger than burn_in (no training fold)")
-=======
-    if not burn_in >= 0:
-        raise ValueError("burn_in must be a positive integer")
-    if burn_in >= n_samples:
-        raise ValueError("burn_in larger than number of samples")
-    if step_size >= n_samples:
-        raise ValueError("step_size larger than number of samples")
->>>>>>> c864ffff
+        raise ValueError("lag is larger than burn_in (no training fold)")